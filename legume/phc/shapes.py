--- conflicted
+++ resolved
@@ -4,26 +4,18 @@
 from legume.backend import backend as bd
 
 class Shape(object):
-<<<<<<< HEAD
-    """ 
-    Parent class for shapes.
-    """
-    def __init__(self, eps=1.):
-        
-=======
     """Geometric shape base class
     """
     def __init__(self, eps=1.):
         """Create a shape
         """
->>>>>>> 75200c67
         self.eps = eps
         self.area = bd.real(self.compute_ft(bd.array([[0.], [0.]])))
 
     def __repr__(self):
         return "Shape"
 
-    def _parse_ft_gvec(self, gvec):
+    def parse_ft_gvec(self, gvec):
         if type(gvec) == list:
             gvec = np.array(gvec)
         elif type(gvec) != np.ndarray:
@@ -43,10 +35,6 @@
         return (gvec[0, :], gvec[1, :])
 
     def compute_ft(self, gvec):
-<<<<<<< HEAD
-        """
-        FT of a 2D function equal to 1 inside the shape and 0 outside.
-=======
         """Compute Fourier transform of a 2D shape function
 
         The shape function is assumed to take a value of 1 inside
@@ -56,61 +44,20 @@
         ----------
         gvec : np.ndarray of shape (2, Ng)
             g-vectors at which the Fourier transform is evaluated
->>>>>>> 75200c67
         """
         raise NotImplementedError("compute_ft() needs to be implemented by"
             "Shape subclasses")
 
     def is_inside(self, x, y):
-<<<<<<< HEAD
-        """Vectorized check if points are inside the shape.
-        
-        Parameters
-        ----------
-        x : np.ndarray
-            x-coordinates of points to test.
-        y : np.ndarray
-            y-coordinates of points to test.
-
-        Note
-        ----
-        `x` and `y` must have the same shape.
-
-        Returns
-        -------
-        np.ndarray
-            An array of the same shape as `x` and `y` with elements equal to 1 
-            if the corresponding point (x, y) is inside the shape, and 0 
-            otherwise.
-=======
         """Indicator function for the shape
 
         This returns 1 if (x, y) is inside the shape and
         returns 0 if (x, y) coord is outside the shape 
->>>>>>> 75200c67
         """
         raise NotImplementedError("is_inside() needs to be implemented by"
             "Shape subclasses")
 
 class Circle(Shape):
-<<<<<<< HEAD
-    """
-    Subclass for a circular shape.
-    """
-    def __init__(self, eps=1., x_cent=0., y_cent=0., r=0.):
-        """Initialize a circle.
-        
-        Parameters
-        ----------
-        eps : float, optional
-            Permittivity inside the circle.
-        x_cent : float, optional
-            x-coordinate of the center.
-        y_cent : float, optional
-            y-coordinate of the center.
-        r : float, optional
-            Radius.
-=======
     """Circle shape
     """
     def __init__(self, eps=1., x_cent=0., y_cent=0., r=0.):
@@ -126,7 +73,6 @@
             y-coordinate of circle center
         r : float
             radius of circle
->>>>>>> 75200c67
         """
         self.x_cent = x_cent
         self.y_cent = y_cent
@@ -138,26 +84,7 @@
                (self.eps, self.x_cent, self.y_cent, self.r)
 
     def compute_ft(self, gvec):
-<<<<<<< HEAD
-        """
-        Fourier transform of a 2D function equal to 1 inside the circle and 0 
-        outside.
-        
-        Parameters
-        ----------
-        gvec : np.ndarray
-            An array of shape (2, Ng) of G-points in the xy-plane over which 
-            the FT is computed.
-        
-        Returns
-        -------
-        ft : np.ndarray
-            An array of shape (Ng, ) with the corresponding Fourier components.
-        """
-        (gx, gy) = self._parse_ft_gvec(gvec)
-=======
         (gx, gy) = self.parse_ft_gvec(gvec)
->>>>>>> 75200c67
 
         gabs = np.sqrt(np.abs(np.square(gx)) + np.abs(np.square(gy)))
         gabs += 1e-10 # To avoid numerical instability at zero
@@ -168,36 +95,10 @@
         return ft
 
     def is_inside(self, x, y):
-<<<<<<< HEAD
-
-=======
->>>>>>> 75200c67
         return (np.square(x - self.x_cent) + np.square(y - self.y_cent)
                             <= np.square(self.r))
 
 class Poly(Shape):
-<<<<<<< HEAD
-    """
-    Subclass for a polygonal shape.
-    """
-    def __init__(self, eps=1., x_edges=[0.], y_edges=[0.]):
-        """Initialize a polygon.
-        
-        Parameters
-        ----------
-        eps : float, optional
-            Permittivity inside the polygon.
-        x_edges : list or np.ndarray, optional
-            A 1D array containing the x-coordinates of the polygon vertices.
-        y_edges : list or np.ndarray, optional
-            A 1D array containing the y-coordinates of the polygon vertices.
-
-        Note
-        ----
-        x_edges and y_edges must have the same size. The vertices of the polygon
-        must be defined in a counter-clockwise direction. This is checked for 
-        when initializing a Poly object.
-=======
     """Polygon shape
     """
     def __init__(self, eps=1., x_edges=0., y_edges=0.):
@@ -215,7 +116,6 @@
         Note
         ----
         The polygon vertices must be supplied in counter-clockwise order.
->>>>>>> 75200c67
         """
 
         # Make extra sure that the last point of the polygon is the same as the 
@@ -233,11 +133,6 @@
                (self.eps, self.x_edges, self.y_edges)
 
     def compute_ft(self, gvec):
-<<<<<<< HEAD
-        """
-        Fourier transform of a 2D function equal to 1 inside the polygon and 0 
-        outside. Computed as per Lee, IEEE TAP (1984).
-=======
         """Compute Fourier transform of the polygon
 
         The polygon is assumed to take a value of 1 inside and a value of 0 outside.
@@ -248,9 +143,8 @@
         ----------
         gvec : np.ndarray of shape (2, Ng)
             g-vectors at which FT is evaluated
->>>>>>> 75200c67
-        """
-        (gx, gy) = self._parse_ft_gvec(gvec)
+        """
+        (gx, gy) = self.parse_ft_gvec(gvec)
 
         (xj, yj) = self.x_edges, self.y_edges
         npts = xj.shape[0]
@@ -308,10 +202,6 @@
         return ft
 
     def is_inside(self, x, y):
-<<<<<<< HEAD
-
-=======
->>>>>>> 75200c67
         vert = np.vstack((np.array(self.x_edges), np.array(self.y_edges)))
         path = mpltPath.Path(vert.T)
         points = np.vstack((np.array(x).ravel(), np.array(y).ravel()))
@@ -319,12 +209,7 @@
         return test.reshape((x.shape))
 
     def rotate(self, angle):
-<<<<<<< HEAD
-        """
-        Rotate a polygon around its center of mass by `angle` radians.
-=======
         """Rotate the polygon around its center of mass by angle radians
->>>>>>> 75200c67
         """
 
         rotmat = bd.array([[bd.cos(angle), -bd.sin(angle)], \
@@ -342,24 +227,6 @@
         return self
 
 class Square(Poly):
-<<<<<<< HEAD
-    """
-    Sublass for a square shape
-    """
-    def __init__(self, eps=1, x_cent=0, y_cent=0, a=0):
-        """Initialize a square.
-        
-        Parameters
-        ----------
-        eps : float, optional
-            Permittivity inside the square.
-        x_cent : float, optional
-            x-coordinate of the center.
-        y_cent : float, optional
-            y-coordinate of the center.
-        a : float, optional
-            Side-length.
-=======
     """Square shape
     """
     def __init__(self, eps=1, x_cent=0, y_cent=0, a=0):
@@ -375,7 +242,6 @@
             y-coordinate of square center
         a : float
             square edge length
->>>>>>> 75200c67
         """
         self.x_cent = x_cent
         self.y_cent = y_cent
@@ -389,24 +255,6 @@
                (self.eps, self.x_cent, self.y_cent, self.a)
 
 class Hexagon(Poly):
-<<<<<<< HEAD
-    """
-    Subclass for a hexagon shape
-    """
-    def __init__(self, eps=1, x_cent=0, y_cent=0, a=0):
-        """Initialize a hexagon.
-        
-        Parameters
-        ----------
-        eps : float, optional
-            Permittivity inside the square.
-        x_cent : float, optional
-            x-coordinate of the center.
-        y_cent : float, optional
-            y-coordinate of the center.
-        a : float, optional
-            Side-length.
-=======
     """Hexagon shape
     """
     def __init__(self, eps=1, x_cent=0, y_cent=0, a=0):
@@ -422,7 +270,6 @@
             y-coordinate of hexagon center
         a : float
             hexagon edge length
->>>>>>> 75200c67
         """
         self.x_cent = x_cent
         self.y_cent = y_cent
