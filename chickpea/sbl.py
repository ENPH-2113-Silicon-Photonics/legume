--- conflicted
+++ resolved
@@ -1,10 +1,6 @@
 import legume
-<<<<<<< HEAD
-
-=======
 from legume import backend as bd
 import numpy as np
->>>>>>> 33d605d1
 
 class ShapeBuilder():
     def __init__(self, **defaults):
