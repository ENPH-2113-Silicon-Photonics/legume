import numpy as np
import matplotlib
import matplotlib.pyplot as plt
from matplotlib.colors import Normalize
from chickpea import utils
from legume import viz


class XYField:

    def __init__(self, res, z_dimension, polarization, modulation=np.array([0, 0]), renormalize=False, **kwargs):
        """
        General Parameters:
        :param res: resolution of field profile in xy. int or tuple of ints
        :param z_dimension: z dimension in crystal to generate field
        :param polarization: polarization of field. If 'TE' only calculate xy of e field and z of h field, likewise for 'TM',
                                                    None generates all components of both fields

        Constructor specific parameters:

        :param gme: Guided mode expansion to construct fields from. Alternatively provide field directly.
            :param modulation: K vector modulation applied to generated field. Default: [0,0]
            :param renormalize: If True normalizes field such that maximum occurs at t=0 with vector magnitude 1.
            :param kind: k index for guided mode expansion field
            :param mind: mode index for guided mode expansion field

        :param field: Field directly provided to construct: Should be function time -> np.array([[E_x, E_y,E_z],
                                                                                                 [H_x, H_y, H_z]])
                      with shape of E_i and H_i equal [res, res]
            :param phc: photonic crystal field was generated over.
            :param meshgrid: Meshgrid associated with field where each entry of E and H assigned to meshgrid.
        """
<<<<<<< HEAD
        if np.array(res).__len__() == 1:
=======
        self._eps_dist=None
        if np.array(res).__len__()==1:
>>>>>>> 33d605d1
            self.res = np.array((res, res))

        elif np.array(res).__len__() == 2:
            self.res = np.array(res)
        else:
            raise ValueError("Resolution must be int or 2 entry array of ints.")

        self.polarization = polarization
        self.z_dimension = z_dimension

        if 'field' in kwargs:
            try:
                self.phc = kwargs['phc']
                self.meshgrid = kwargs['meshgrid']
                self._field = kwargs['field']
            except KeyError():
                raise ValueError("When giving a field as a keyword argument "
                                 "additional arguments \"phc\" and \"meshgrid\" are required.")

        elif 'gme' in kwargs:
            try:
                gme = kwargs['gme']
                self.gme = repr(gme)
                self.kind = kwargs['kind']
                self.mind = kwargs['mind']
            except KeyError():
                raise ValueError("When passing a gme object as a variable "
                                 "additional arguments \"kind\" and \"mind\" are required")

            self.phc = gme.phc
            self.lattice = self.phc.lattice

            e_comp, h_comp = {'TE': ['xy', 'z'],
                              'TM': ['z', 'xy'],
                              'None': ['xyz', 'xyz']}[polarization]

            fe, xgrid, ygrid = gme.get_field_xy(field='e', component=e_comp, z=z_dimension, kind=self.kind,
                                                mind=self.mind,
                                                Nx=self.res[0], Ny=self.res[1])

            fh, _, _ = gme.get_field_xy(field='h', component=h_comp, z=z_dimension, kind=self.kind, mind=self.mind,
                                        Nx=self.res[0], Ny=self.res[1])

            if polarization == 'TE':
                E = np.array([fe['x'], fe['y'], np.zeros(self.res[::-1])])
                H = np.array([np.zeros(self.res[::-1]), np.zeros(self.res[::-1]), fh['z']])

            elif polarization == 'TM':
                E = np.array([np.zeros(self.res[::-1]), np.zeros(self.res[::-1]), fe['z']])
                H = np.array([fh['x'], fh['y'], np.zeros(self.res[::-1])])

            elif polarization == 'None':
                E = np.array([fe['x'], fe['y'], fe['z']])
                H = np.array([fh['x'], fh['y'], fh['z']])
            else:
                raise ValueError("Polarization should be 'TE', 'TM' or 'None'")
            self.meshgrid = np.meshgrid(xgrid, ygrid)

            # Apply modulation
            E = E * np.exp(1j * (self.meshgrid[0] * modulation[0] + self.meshgrid[1] * modulation[1]))
            H = H * np.exp(1j * (self.meshgrid[1] * modulation[0] + self.meshgrid[1] * modulation[1]))

            if renormalize:
                field_0 = np.array([np.linalg.norm(E, axis=0), np.linalg.norm(H, axis=0)])

                argmax = np.unravel_index(np.argmax(np.abs(field_0)), field_0.shape)
                E = E / field_0[argmax]
                H = H / field_0[argmax]

            freq = gme.freqs[self.kind][self.mind]
            self._freq = freq
            self._kvec = modulation
            self._field = lambda t: np.array([E * np.exp(1j * freq * t), H * np.exp(1j * freq * t)])

        else:
            raise ValueError("Missing initializing variable \"gme\" or \"field\".")

        for layer in self.phc.layers + self.phc.claddings:
            zlayer = (self.z_dimension >= layer.z_min) * (self.z_dimension < layer.z_max)
            if np.sum(zlayer) > 0:
                self.layer = layer
                break

    @property
    def freq(self):
        if hasattr(self, '_freq'):
            return self._freq
        else:
            raise ValueError("Mode not derived from gme and has no defined frequency.")

    @property
    def kvec(self):
        if hasattr(self, '_kvec'):
            return self._kvec
        else:
            raise ValueError("Mode not constructed from gme and has no defined wavevector.")

    def poynting_vector(self, time=0):
        self._poynting_vector = np.cross(np.real(self._field(time)[0]), np.real(self._field(time)[1]), axis=0)
        return self._poynting_vector

    def coarse_poynting_vector(self, time=0, pv_coarseness=2):
        S = self.poynting_vector(time)
        S_x = S[0]
        S_y = S[1]
        S_z = S[2]

        S_x = utils.lowpass_downsample(S_x, pv_coarseness)
        S_y = utils.lowpass_downsample(S_y, pv_coarseness)
        S_z = utils.lowpass_downsample(S_z, pv_coarseness)
        return np.array([S_x, S_y, S_z])

    def chirality(self, field='e', time=0):
        if field == 'e':
            E = self._field(time)[0]
            self.e_spin_field = 1j * np.cross(E, np.conj(E), axis=0)
            return self.e_spin_field
        elif field == 'h':
            H = self._field(time)[1]
            self.h_spin_field = 1j * np.cross(H, np.conj(H), axis=0)
            return self.h_spin_field
        else:
            raise (ValueError("Field must be \'e\' or \'h\'"))

    def field(self, time=0):
        return self._field(time)

    def eps_dist(self):
<<<<<<< HEAD
        return self.phc.get_eps(
            (self.meshgrid[0], self.meshgrid[1], self.z_dimension * np.ones(self.meshgrid[0].shape)))
=======
        if self._eps_dist is None:
            self._eps_dist = self.phc.get_eps((self.meshgrid[0], self.meshgrid[1], self.z_dimension * np.ones(self.meshgrid[0].shape)))
        return self._eps_dist
>>>>>>> 33d605d1

    def visualize_field(self, field, component, time=0, profile=True, poynting_vector=False, pv_coarseness=1,
                        eps=True, val='re', normalize=False, fig=None, figsize=None):
        comp_map = {'x': 0, 'y': 1, 'z': 2}
        field_ind = {'e': 0, 'h': 1}[field]
        if fig is None:
            fig = plt.figure(constrained_layout=True, figsize=figsize)

        if normalize:
            norm_field = np.zeros(self.res[::-1])
            for comp in component:
                field_comp = self.field(time)[field_ind][comp_map[comp]]
                norm_field = norm_field + np.abs(field_comp) ** 2
            norm_field = norm_field ** (1 / 2)
            vmax = norm_field.max()
            vmin = 0
            ax = fig.add_subplot()
            cmap = 'magma'
            self._field_ax_builder(ax=ax, field=norm_field, time=time, cmap=cmap, vmax=vmax, vmin=vmin, eps=eps,
                                   poynting_vector=poynting_vector, profile=profile, pv_coarseness=pv_coarseness)

        else:
            i = 1
            for comp in component:
                ax = fig.add_subplot(1, component.__len__(), i)

                field_comp = self.field(time)[field_ind][comp_map[comp]]
                if val == 're':
                    field_comp = np.real(field_comp)
                    vmax = np.abs(field_comp).max()
                    vmin = -vmax
                    cmap = 'RdBu'

                elif val == 'im':
                    field_comp = np.imag(field_comp)
                    vmax = np.abs(field_comp).max()
                    vmin = -vmax
                    cmap = 'RdBu'

                elif val == 'abs':
                    field_comp = np.abs(field_comp)
                    vmax = field_comp.max()
                    vmin = 0
                    cmap = 'magma'

                self._field_ax_builder(ax=ax, field=field_comp, time=time, vmax=vmax, vmin=vmin, cmap=cmap, eps=eps,
                                       poynting_vector=poynting_vector, profile=profile, pv_coarseness=pv_coarseness)
<<<<<<< HEAD
                i += 1
=======
                i+=1


>>>>>>> 33d605d1
        return fig

    def _field_ax_builder(self, ax, field, time, vmax, vmin, cmap, eps, profile, pv_coarseness, poynting_vector):

        extent = self.meshgrid[0].min(), self.meshgrid[0].max(), self.meshgrid[1].min(), self.meshgrid[1].max()
<<<<<<< HEAD

        if profile:
            im = ax.imshow(field, extent=extent, vmax=vmax, vmin=vmin,
                           cmap=cmap, origin='lower')
=======
        if eps:
            viz.eps_shapes(layer=self.layer, ax=ax, extent=extent, alpha=0.3)


        if profile:
            im=ax.imshow(field, extent=extent, vmax=vmax, vmin=vmin,
                      cmap=cmap, origin='lower', alpha=1)



>>>>>>> 33d605d1

        if poynting_vector:
            S = self.coarse_poynting_vector(time, pv_coarseness)
            S_0 = S[0]
            S_1 = S[1]

            vector_meshgrid = np.meshgrid(np.linspace(extent[0], extent[1], S_0.shape[1]),
                                          np.linspace(extent[2], extent[3], S_0.shape[0]))
            xgrid, ygrid = vector_meshgrid

            cell_size = min((np.abs((extent[0] - extent[1]) / S_0.shape[1])),
                            np.abs((extent[2] - extent[3]) / S_0.shape[0]))

            magnitude = ((S_0 ** 2) + (S_1 ** 2)) ** (1 / 2)

            colormap = matplotlib.cm.afmhot
            norm = Normalize()
            colors = magnitude
            norm.autoscale(colors)

            # Normalize length to cell size. Arrows should fill their assigned cell independent of pv_coarseness
            unit_s_0 = S_0 / magnitude * cell_size * 0.75
            unit_s_1 = S_1 / magnitude * cell_size * 0.75

            ax.quiver(np.ravel(xgrid), np.ravel(ygrid), np.ravel(unit_s_0), np.ravel(unit_s_1),
                      color=(colormap(norm(np.ravel(magnitude)))), pivot='mid',
<<<<<<< HEAD
                      angles='xy', scale_units='xy', scale=1, alpha=0.8,
                      width=0.0025 * pv_coarseness  # Fudge factor on width makes arrows the same shape
                                                    # independent of pv_coarseness.
                      )
=======
                      angles='xy', scale_units='xy', scale=1, width=0.0015*pv_coarseness, # Fudge factor on width to make arrows the same shape independent of pv_coarseness.
                            alpha=0.8)

            # The parameters for the quiver
        ax.set_xlim(extent[0], extent[1])
        ax.set_ylim(extent[2], extent[3])
>>>>>>> 33d605d1
        return ax

    def vizualize_chirality(self, field, component='z', time=0, fig=None, figsize=None, eps=True):
        extent = self.meshgrid[0].min(), self.meshgrid[0].max(), self.meshgrid[1].min(), self.meshgrid[1].max()
        comp_map = {'x': 0, 'y': 1, 'z': 2}
        chirality = self.chirality(field, time)[comp_map[component]]
        vmax = np.abs(chirality).max()
        vmin = -vmax
        if fig is None:
            fig = plt.figure(constrained_layout=True, figsize=figsize)

        ax = fig.add_subplot()

        ax.imshow(np.real(chirality), extent=extent, vmax=vmax, vmin=vmin,
                  cmap='RdBu', origin='lower')
        if eps:
            viz.eps_shapes(layer=self.layer, ax=ax, extent=extent, alpha=0.15)
        return fig

    def generate_mp4(self, time_range, frames, val='re', eps=True, poynting_vector=True, pv_coarseness=1, **kwargs):
        """
        Generate an animation of a visualization over a time_range
        @param time_range:
        @param frames:
        @param val:
        @param eps:
        @param poynting_vector:
        @param pv_coarseness:
        @param kwargs:
        @return:
        """
        # \\TODO Implement this

        raise NotImplementedError("Not implemented yet")

    def time_avg_pv(self, period, N_samples, fig=None, eps=True, pv_coarseness=1, cbar=True,figsize=None):
        if fig is None:
            fig = plt.figure(constrained_layout=True,figsize=figsize)

        ax=fig.add_subplot()

        S_avg = np.zeros((3, self.res[1], self.res[0]))

        for t in np.linspace(0, period, N_samples):
            pv = self.poynting_vector(t)
            S_avg = S_avg + pv / N_samples

        extent = self.meshgrid[0].min(), self.meshgrid[0].max(), self.meshgrid[1].min(), self.meshgrid[1].max()

        S_0 = S_avg[0]
        S_1 = S_avg[1]
        S_0 = utils.lowpass_downsample(S_0, pv_coarseness)
        S_1 = utils.lowpass_downsample(S_1, pv_coarseness)

        vector_meshgrid = np.meshgrid(np.linspace(extent[0], extent[1], S_0.shape[1]),
                                      np.linspace(extent[2], extent[3], S_0.shape[0]))
        xgrid, ygrid = vector_meshgrid
        magnitude = ((S_0 ** 2) + (S_1 ** 2)) ** (1 / 2)

        colormap = matplotlib.cm.afmhot
        norm = Normalize()
        colors = magnitude
        norm.autoscale(colors)

        unit_s_0 = S_0 / magnitude
        unit_s_1 = S_1 / magnitude

        if eps:
            viz.eps_shapes(self.phc.layers[-1], alpha=0.5, ax=ax, extent=extent)

        quiv = ax.quiver(np.ravel(xgrid), np.ravel(ygrid), np.ravel(unit_s_0), np.ravel(unit_s_1),
                         color=(colormap(norm(np.ravel(magnitude)))), pivot='mid',
                         angles='xy', scale_units='xy', scale=1, width=0.0015 *pv_coarseness, alpha=0.8)
        ax.set_facecolor(np.array([0, 0, 0, 1]))
        return fig

    def return_mode_volume(self)    :
        E = self._field(0)[0]
        eps = self.eps_dist()

        normed = np.linalg.norm(E, axis=0)
        return np.sum(normed*eps) / self.res[0]*self.res[1] / np.max(normed*eps) * np.linalg.norm(np.cross(self.lattice.a1, self.lattice.a2))

    def __add__(self, o):
        """
        Add two fields as time -> field_1(time) + field_2(time)
        @param o: Field to be added
        @return:
        """
        if self.phc != o.phc:
<<<<<<< HEAD
            raise (ValueError("Unable to add fields over different crystals."))
=======
            raise(ValueError("Unable to add `field`s over different crystals."))
>>>>>>> 33d605d1
        if all(self.res != o.res):
            raise (ValueError("Unable to add fields with different resolutions."))
        if self.polarization != o.polarization:
            raise (ValueError("Unable to add fields with different polarizations."))
        if self.z_dimension != o.z_dimension:
            raise (ValueError("Unable to add fields with different z dimension."))

        field = lambda t: self._field(t) + o._field(t)
<<<<<<< HEAD
        return XYField(res=self.res, phc=self.phc, z_dimension=self.z_dimension,
                       polarization=self.polarization, meshgrid=self.meshgrid, eps_r=self.eps_r, field=field)
=======
        return XYField(res = self.res, phc=self.phc, z_dimension=self.z_dimension,
                                 polarization=self.polarization, meshgrid=self.meshgrid, field=field)
>>>>>>> 33d605d1

    def __sub__(self, o):

        if self.phc != o.phc:
            raise (ValueError("Unable to add fields over different crystals."))
        if all(self.res != o.res):
            raise (ValueError("Unable to add fields with different resolutions."))
        if self.polarization != o.polarization:
            raise (ValueError("Unable to add fields with different polarizations."))
        if self.z_dimension != o.z_dimension:
            raise (ValueError("Unable to add fields with different z dimension."))

        field = lambda t: self._field(t) - o._field(t)
<<<<<<< HEAD
        return XYField(res=self.res, phc=self.phc, z_dimension=self.z_dimension,
                       polarization=self.polarization, meshgrid=self.meshgrid, field=field, eps_r=self.eps_r)
=======
        return XYField(res = self.res, phc=self.phc, z_dimension=self.z_dimension,
                                 polarization=self.polarization, meshgrid=self.meshgrid, field=field)
>>>>>>> 33d605d1

    def __mul__(self, o):
        field = lambda t: o * self._field(t)
        return XYField(res=self.res, phc=self.phc, z_dimension=self.z_dimension,
<<<<<<< HEAD
                       polarization=self.polarization, meshgrid=self.meshgrid, field=field, eps_r=self.eps_r)
=======
                         polarization=self.polarization, meshgrid=self.meshgrid, field=field)
>>>>>>> 33d605d1

    def __rmul__(self, o):
        field = lambda t: o * self._field(t)
        return XYField(res=self.res, phc=self.phc, z_dimension=self.z_dimension,
<<<<<<< HEAD
                       polarization=self.polarization, meshgrid=self.meshgrid, field=field, eps_r=self.eps_r)
=======
                         polarization=self.polarization, meshgrid=self.meshgrid, field=field)
>>>>>>> 33d605d1
<|MERGE_RESOLUTION|>--- conflicted
+++ resolved
@@ -30,12 +30,8 @@
             :param phc: photonic crystal field was generated over.
             :param meshgrid: Meshgrid associated with field where each entry of E and H assigned to meshgrid.
         """
-<<<<<<< HEAD
+        self._eps_dist=None
         if np.array(res).__len__() == 1:
-=======
-        self._eps_dist=None
-        if np.array(res).__len__()==1:
->>>>>>> 33d605d1
             self.res = np.array((res, res))
 
         elif np.array(res).__len__() == 2:
@@ -164,14 +160,10 @@
         return self._field(time)
 
     def eps_dist(self):
-<<<<<<< HEAD
-        return self.phc.get_eps(
-            (self.meshgrid[0], self.meshgrid[1], self.z_dimension * np.ones(self.meshgrid[0].shape)))
-=======
         if self._eps_dist is None:
-            self._eps_dist = self.phc.get_eps((self.meshgrid[0], self.meshgrid[1], self.z_dimension * np.ones(self.meshgrid[0].shape)))
+            self._eps_dist = self.phc.get_eps(
+                (self.meshgrid[0], self.meshgrid[1], self.z_dimension * np.ones(self.meshgrid[0].shape)))
         return self._eps_dist
->>>>>>> 33d605d1
 
     def visualize_field(self, field, component, time=0, profile=True, poynting_vector=False, pv_coarseness=1,
                         eps=True, val='re', normalize=False, fig=None, figsize=None):
@@ -219,24 +211,21 @@
 
                 self._field_ax_builder(ax=ax, field=field_comp, time=time, vmax=vmax, vmin=vmin, cmap=cmap, eps=eps,
                                        poynting_vector=poynting_vector, profile=profile, pv_coarseness=pv_coarseness)
-<<<<<<< HEAD
                 i += 1
-=======
-                i+=1
-
-
->>>>>>> 33d605d1
         return fig
 
     def _field_ax_builder(self, ax, field, time, vmax, vmin, cmap, eps, profile, pv_coarseness, poynting_vector):
 
         extent = self.meshgrid[0].min(), self.meshgrid[0].max(), self.meshgrid[1].min(), self.meshgrid[1].max()
-<<<<<<< HEAD
+
+
 
         if profile:
-            im = ax.imshow(field, extent=extent, vmax=vmax, vmin=vmin,
-                           cmap=cmap, origin='lower')
-=======
+            im=ax.imshow(field, extent=extent, vmax=vmax, vmin=vmin,
+                      cmap=cmap, origin='lower')
+
+
+
         if eps:
             viz.eps_shapes(layer=self.layer, ax=ax, extent=extent, alpha=0.3)
 
@@ -247,7 +236,6 @@
 
 
 
->>>>>>> 33d605d1
 
         if poynting_vector:
             S = self.coarse_poynting_vector(time, pv_coarseness)
@@ -274,19 +262,12 @@
 
             ax.quiver(np.ravel(xgrid), np.ravel(ygrid), np.ravel(unit_s_0), np.ravel(unit_s_1),
                       color=(colormap(norm(np.ravel(magnitude)))), pivot='mid',
-<<<<<<< HEAD
-                      angles='xy', scale_units='xy', scale=1, alpha=0.8,
-                      width=0.0025 * pv_coarseness  # Fudge factor on width makes arrows the same shape
-                                                    # independent of pv_coarseness.
-                      )
-=======
                       angles='xy', scale_units='xy', scale=1, width=0.0015*pv_coarseness, # Fudge factor on width to make arrows the same shape independent of pv_coarseness.
                             alpha=0.8)
 
             # The parameters for the quiver
         ax.set_xlim(extent[0], extent[1])
         ax.set_ylim(extent[2], extent[3])
->>>>>>> 33d605d1
         return ax
 
     def vizualize_chirality(self, field, component='z', time=0, fig=None, figsize=None, eps=True):
@@ -377,11 +358,7 @@
         @return:
         """
         if self.phc != o.phc:
-<<<<<<< HEAD
             raise (ValueError("Unable to add fields over different crystals."))
-=======
-            raise(ValueError("Unable to add `field`s over different crystals."))
->>>>>>> 33d605d1
         if all(self.res != o.res):
             raise (ValueError("Unable to add fields with different resolutions."))
         if self.polarization != o.polarization:
@@ -390,13 +367,8 @@
             raise (ValueError("Unable to add fields with different z dimension."))
 
         field = lambda t: self._field(t) + o._field(t)
-<<<<<<< HEAD
-        return XYField(res=self.res, phc=self.phc, z_dimension=self.z_dimension,
-                       polarization=self.polarization, meshgrid=self.meshgrid, eps_r=self.eps_r, field=field)
-=======
         return XYField(res = self.res, phc=self.phc, z_dimension=self.z_dimension,
                                  polarization=self.polarization, meshgrid=self.meshgrid, field=field)
->>>>>>> 33d605d1
 
     def __sub__(self, o):
 
@@ -410,28 +382,15 @@
             raise (ValueError("Unable to add fields with different z dimension."))
 
         field = lambda t: self._field(t) - o._field(t)
-<<<<<<< HEAD
-        return XYField(res=self.res, phc=self.phc, z_dimension=self.z_dimension,
-                       polarization=self.polarization, meshgrid=self.meshgrid, field=field, eps_r=self.eps_r)
-=======
         return XYField(res = self.res, phc=self.phc, z_dimension=self.z_dimension,
                                  polarization=self.polarization, meshgrid=self.meshgrid, field=field)
->>>>>>> 33d605d1
 
     def __mul__(self, o):
         field = lambda t: o * self._field(t)
         return XYField(res=self.res, phc=self.phc, z_dimension=self.z_dimension,
-<<<<<<< HEAD
-                       polarization=self.polarization, meshgrid=self.meshgrid, field=field, eps_r=self.eps_r)
-=======
                          polarization=self.polarization, meshgrid=self.meshgrid, field=field)
->>>>>>> 33d605d1
 
     def __rmul__(self, o):
         field = lambda t: o * self._field(t)
         return XYField(res=self.res, phc=self.phc, z_dimension=self.z_dimension,
-<<<<<<< HEAD
-                       polarization=self.polarization, meshgrid=self.meshgrid, field=field, eps_r=self.eps_r)
-=======
-                         polarization=self.polarization, meshgrid=self.meshgrid, field=field)
->>>>>>> 33d605d1
+                         polarization=self.polarization, meshgrid=self.meshgrid, field=field)